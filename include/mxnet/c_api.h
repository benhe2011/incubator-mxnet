/*!
 *  Copyright (c) 2015 by Contributors
 * \file c_api.h
 * \brief C API of mxnet
 */
#ifndef MXNET_C_API_H_
#define MXNET_C_API_H_

#ifdef __cplusplus
#define MXNET_EXTERN_C extern "C"
#endif

/*! \brief MXNET_DLL prefix for windows" */
#ifdef _MSC_VER
#define MXNET_DLL MXNET_EXTERN_C __declspec(dllexport)
#else
#define MXNET_DLL MXNET_EXTERN_C
#endif

/*! \brief manually define unsigned int */
typedef unsigned int mx_uint;
/*! \brief manually define unsigned int */
typedef float mx_float;
// all the handles are simply void *
// will be casted internally to specific pointers types
// these typedefs are mainly used for readablity reasons
/*! \brief handle to NArray */
typedef void *NArrayHandle;
/*! \brief handle to a mxnet narray function that changes NArray */
typedef const void *FunctionHandle;
/*! \brief handle to a function that takes param and creates symbol */
typedef void *AtomicSymbolCreator;
/*! \brief handle to a symbol that can be bind as operator */
typedef void *SymbolHandle;
/*! \brief handle to a AtomicSymbol */
typedef void *AtomicSymbolHandle;
/*! \brief handle to an Executor */
typedef void *ExecutorHandle;
/*! \brief handle a dataiter creator */
typedef void *DataIterCreator;
/*! \brief handle to a DataIterator */
typedef void *DataIterHandle;
/*!
 * \brief return str message of the last error
 *  all function in this file will return 0 when success
 *  and -1 when an error occured,
 *  MXGetLastError can be called to retrieve the error
 *
 *  this function is threadsafe and can be called by different thread
 *  \return error info
 */
MXNET_DLL const char *MXGetLastError();
//-------------------------------------
// Part 1: NArray creation and deletion
//-------------------------------------
/*!
 * \brief create a NArray handle that is not initialized
 *  can be used to pass in as mutate variables
 *  to hold the result of NArray
 * \param out the returning handle
 * \return 0 when success, -1 when failure happens
 */
MXNET_DLL int MXNArrayCreateNone(NArrayHandle *out);
/*!
 * \brief create a NArray that shares the memory content with data
 *   NOTE: use this with caution, specifically, do not directly operate
 *   on original memory content unless you think you are confident to do so
 *   note that NArray operations are asynchronize and ONLY dependency between
 *   NArrays can be captured, when you are done with NArray and want to
 *   see the data content inside, call MXNArrayWait
 *   the caller must also keep the data content alive and not being gc
 *   during the liveness of NArray, usually by keep a ref to the data content obj
 *
 * \param data floating point pointer to the head of memory
 * \param shape the shape of the memory
 * \param ndim number of dimension of the shape
 * \param out the returning handle
 * \return 0 when success, -1 when failure happens
 */
MXNET_DLL int MXNArrayCreateShareMem(mx_float *data,
                                     mx_uint *shape,
                                     mx_uint ndim,
                                     NArrayHandle *out);
/*!
 * \brief create a NArray with specified shape
 * \param shape the pointer to the shape
 * \param ndim the dimension of the shape
 * \param dev_mask device mask, specify device we want to take
 * \param dev_id the device id of the specific device
 * \param delay_alloc whether to delay allocation until
 *    the narray is first mutated
 * \param out the returning handle
 * \return 0 when success, -1 when failure happens
 */
MXNET_DLL int MXNArrayCreate(const mx_uint *shape,
                             mx_uint ndim,
                             int dev_mask,
                             int dev_id,
                             int delay_alloc,
                             NArrayHandle *out);
/*!
 * \brief wait until all the operation with respect NArray
 *  to this NArray is finished, always call this before fetching data out
 * \param handle the NArray handle
 * \return 0 when success, -1 when failure happens
 */
MXNET_DLL int MXNArrayWait(NArrayHandle handle);
/*!
 * \brief wait until all delayed operations in
 *   the system is completed
 * \return 0 when success, -1 when failure happens
 */
MXNET_DLL int MXNArrayWaitAll();
/*!
 * \brief free the narray handle
 * \param handle the handle to be freed
 * \return 0 when success, -1 when failure happens
 */
MXNET_DLL int MXNArrayFree(NArrayHandle handle);
/*!
 * \brief get the shape of the array
 * \param handle the handle to the narray
 * \param out_dim the output dimension
 * \param out_pdata pointer holder to get data pointer of the shape
 * \return 0 when success, -1 when failure happens
 */
MXNET_DLL int MXNArrayGetShape(NArrayHandle handle,
                               mx_uint *out_dim,
                               const mx_uint **out_pdata);
/*!
 * \brief get the content of the data in NArray
 * \param handle the handle to the narray
 * \param out_pdata pointer holder to get pointer of data
 * \return 0 when success, -1 when failure happens
 */
MXNET_DLL int MXNArrayGetData(NArrayHandle handle,
                              mx_float **out_pdata);
/*!
 * \brief get the context of the NArray
 * \param handle the handle to the narray
 * \param out_dev_mask the output device mask
 * \param out_dev_id the output device id
 * \return 0 when success, -1 when failure happens
 */
MXNET_DLL int MXNArrayGetContext(NArrayHandle handle,
                                 int *out_dev_mask,
                                 int *out_dev_id);

//--------------------------------
// Part 2: functions on NArray
//--------------------------------
/*!
 * \brief list all the available functions handles
 *   most user can use it to list all the needed functions
 * \param out_size the size of returned array
 * \param out_array the output function array
 * \return 0 when success, -1 when failure happens
 */
MXNET_DLL int MXListFunctions(mx_uint *out_size,
                              FunctionHandle **out_array);
/*!
 * \brief get the function handle by name
 * \param name the name of the function
 * \param out the corresponding function handle
 * \return 0 when success, -1 when failure happens
 */
MXNET_DLL int MXGetFunction(const char *name,
                            FunctionHandle *out);
/*!
 * \brief Get the information of the function handle.
 * \param fun The function handle.
 * \param name The returned name of the function.
 * \param description The returned description of the function.
 * \param num_args Number of arguments.
 * \param arg_names Name of the arguments.
 * \param arg_type_infos Type informations about the arguments.
 * \param arg_descriptions Description information about the arguments.
 * \return 0 when success, -1 when failure happens
 */
MXNET_DLL int MXFuncGetInfo(FunctionHandle fun,
                            const char **name,
                            const char **description,
                            mx_uint *num_args,
                            const char ***arg_names,
                            const char ***arg_type_infos,
                            const char ***arg_descriptions);
/*!
 * \brief get the argument requirements of the function
 * \param fun input function handle
 * \param num_use_vars how many NArrays to be passed in as used_vars
 * \param num_scalars scalar variable is needed
 * \param num_mutate_vars how many NArrays to be passed in as mutate_vars
 * \param type_mask the type mask of this function
 * \return 0 when success, -1 when failure happens
 * \sa MXFuncInvoke
 */
MXNET_DLL int MXFuncDescribe(FunctionHandle fun,
                             mx_uint *num_use_vars,
                             mx_uint *num_scalars,
                             mx_uint *num_mutate_vars,
                             int *type_mask);
/*!
 * \brief invoke a function, the array size of passed in arguments
 *   must match the values in the
 * \param fun the function
 * \param use_vars the normal arguments passed to function
 * \param scalar_args the scalar qarguments
 * \param mutate_vars the mutate arguments
 * \return 0 when success, -1 when failure happens
 * \sa MXFuncDescribeArgs
 */
MXNET_DLL int MXFuncInvoke(FunctionHandle fun,
                           NArrayHandle *use_vars,
                           mx_float *scalar_args,
                           NArrayHandle *mutate_vars);

//--------------------------------------------
// Part 3: symbolic configuration generation
//--------------------------------------------
/*!
 * \brief list all the available AtomicSymbolEntry
 * \param out_size the size of returned array
 * \param out_array the output AtomicSymbolCreator array
 * \return 0 when success, -1 when failure happens
 */
MXNET_DLL int MXSymbolListAtomicSymbolCreators(mx_uint *out_size,
                                               AtomicSymbolCreator **out_array);
/*!
 * \brief Get the detailed information about atomic symbol.
 * \param creator the AtomicSymbolCreator.
 * \param name The returned name of the creator.
 * \param description The returned description of the symbol.
 * \param num_args Number of arguments.
 * \param arg_names Name of the arguments.
 * \param arg_type_infos Type informations about the arguments.
 * \param arg_descriptions Description information about the arguments.
 * \return 0 when success, -1 when failure happens
 */
MXNET_DLL int MXSymbolGetAtomicSymbolInfo(AtomicSymbolCreator creator,
                                          const char **name,
                                          const char **description,
                                          mx_uint *num_args,
                                          const char ***arg_names,
                                          const char ***arg_type_infos,
                                          const char ***arg_descriptions);
/*!
 * \brief Get the docstring of AtomicSymbol.
 * \param creator the AtomicSymbolCreator
 * \param out the returned name of the creator
 * \return 0 when success, -1 when failure happens
 */
MXNET_DLL int MXSymbolGetAtomicSymbolDoc(AtomicSymbolCreator creator,
                                         const char **out);
/*!
 * \brief Create an AtomicSymbol.
 * \param creator the AtomicSymbolCreator
 * \param num_param the number of parameters
 * \param keys the keys to the params
 * \param vals the vals of the params
 * \param out pointer to the created symbol handle
 * \return 0 when success, -1 when failure happens
 */
MXNET_DLL int MXSymbolCreateAtomicSymbol(AtomicSymbolCreator creator,
                                         int num_param,
                                         const char **keys,
                                         const char **vals,
                                         SymbolHandle *out);
/*!
 * \brief Create a Variable Symbol.
 * \param name name of the variable
 * \param out pointer to the created symbol handle
 * \return 0 when success, -1 when failure happens
 */
MXNET_DLL int MXSymbolCreateVariable(const char *name, SymbolHandle *out);
/*!
 * \brief Create a Symbol by grouping list of symbols together
 * \param num_symbols number of symbols to be grouped
 * \param symbols array of symbol handles
 * \param out pointer to the created symbol handle
 * \return 0 when success, -1 when failure happens
 */
MXNET_DLL int MXSymbolCreateGroup(mx_uint num_symbols,
                                  SymbolHandle *symbols,
                                  SymbolHandle *out);
/*!
 * \brief Create symbol from config.
 * \param cfg configuration string
 * \param out created symbol handle
 * \return 0 when success, -1 when failure happens
 */
MXNET_DLL int MXSymbolCreateFromConfig(const char *cfg,
                                       SymbolHandle *out);
/*!
 * \brief Free the symbol handle.
 * \param symbol the symbol
 * \return 0 when success, -1 when failure happens
 */
MXNET_DLL int MXSymbolFree(SymbolHandle symbol);
/*!
 * \brief Copy the symbol to another handle
 * \param symbol the source symbol
 * \param out used to hold the result of copy
 * \return 0 when success, -1 when failure happens
 */
MXNET_DLL int MXSymbolCopy(SymbolHandle symbol, SymbolHandle *out);
/*!
 * \brief Print the content of symbol, used for debug.
 * \param symbol the symbol
 * \param out_str pointer to hold the output string of the printing.
 * \return 0 when success, -1 when failure happens
 */
MXNET_DLL int MXSymbolPrint(SymbolHandle symbol, const char **out_str);
/*!
 * \brief List arguments in the symbol.
 * \param symbol the symbol
 * \param out_size output size
 * \param out_str_array pointer to hold the output string array
 * \return 0 when success, -1 when failure happens
 */
MXNET_DLL int MXSymbolListArguments(SymbolHandle symbol,
                                    mx_uint *out_size,
                                    const char ***out_str_array);
/*!
 * \brief List returns in the symbol.
 * \param symbol the symbol
 * \param out_size output size
 * \param out_str_array pointer to hold the output string array
 * \return 0 when success, -1 when failure happens
 */
MXNET_DLL int MXSymbolListReturns(SymbolHandle symbol,
                                  mx_uint *out_size,
                                  const char ***out_str_array);
/*!
 * \brief Compose the symbol on other symbols.
 *
 *  This function will change the sym hanlde.
 *  To achieve function apply behavior, copy the symbol first
 *  before apply.
 *
 * \param sym the symbol to apply
 * \param name the name of symbol
 * \param num_args number of arguments
 * \param keys the key of keyword args (optional)
 * \param args arguments to sym
 * \return 0 when success, -1 when failure happens
 */
MXNET_DLL int MXSymbolCompose(SymbolHandle sym,
                              const char *name,
                              mx_uint num_args,
                              const char** keys,
                              SymbolHandle* args);
/*!
 * \brief Get the gradient graph of the symbol
 *
 * \param sym the symbol to get gradient
 * \param num_wrt number of arguments to get gradient
 * \param wrt the name of the arguments to get gradient
 * \param out the returned symbol that has gradient
 * \return 0 when success, -1 when failure happens
 */
MXNET_DLL int MXSymbolGrad(SymbolHandle sym,
                           mx_uint num_wrt,
                           const char** wrt,
                           SymbolHandle* out);
/*!
 * \brief infer shape of unknown input shapes given the known one.
 *  The shapes are packed into a CSR matrix represented by arg_ind_ptr and arg_shape_data
 *  The call will be treated as a kwargs call if key != nullptr or num_args==0, otherwise it is positional.
 *
 * \param sym symbol handle
 * \param num_args numbe of input arguments.
 * \param keys the key of keyword args (optional)
 * \param arg_ind_ptr the head pointer of the rows in CSR
 * \param arg_shape_data the content of the CSR
 * \param in_shape_size sizeof the returning array of in_shapes
 * \param in_shape_ndim returning array of shape dimensions of eachs input shape.
 * \param in_shape_data returning array of pointers to head of the input shape.
 * \param out_shape_size sizeof the returning array of out_shapes
 * \param out_shape_ndim returning array of shape dimensions of eachs input shape.
 * \param out_shape_data returning array of pointers to head of the input shape.
 * \param complete whether infer shape completes or more information is needed.
 * \return 0 when success, -1 when failure happens
 */
MXNET_DLL int MXSymbolInferShape(SymbolHandle sym,
                                 mx_uint num_args,
                                 const char** keys,
                                 const mx_uint *arg_ind_ptr,
                                 const mx_uint *arg_shape_data,
                                 mx_uint *in_shape_size,
                                 const mx_uint **in_shape_ndim,
                                 const mx_uint ***in_shape_data,
                                 mx_uint *out_shape_size,
                                 const mx_uint **out_shape_ndim,
                                 const mx_uint ***out_shape_data,
                                 int *complete);
//--------------------------------------------
// Part 4: Executor interface
//--------------------------------------------
/*!
 * \brief Executor forward method
 *
 * \param handle executor handle
 * \return 0 when success, -1 when failure happens
 */
MXNET_DLL int MXExecutorForward(ExecutorHandle handle);
/*!
 * \brief Excecutor run backward
 *
 * \param handle execute handle
 * \param len lenth
 * \param head_grads NArray handle for heads' gradient
 *
 * \return 0 when success, -1 when failure happens
 */
MXNET_DLL int MXExecutorBackward(ExecutorHandle handle,
                                 mx_uint len,
                                 NArrayHandle *head_grads);

/*!
 * \brief Get executor's head NArray
 *
 * \param handle executor handle
 * \param out_size output narray vector size
 * \param out out put narray handles
 * \return 0 when success, -1 when failure happens
 */
MXNET_DLL int MXExecutorHeads(ExecutorHandle handle,
                              mx_uint *out_size,
                              NArrayHandle **out);

/*!
 * \brief Generate Executor from symbol
 *
 * \param symbol_handle symbol handle
 * \param dev_mask device mask
 * \param dev_id device id
 * \param len length
 * \param in_args in args array
 * \param arg_grad_store arg grads handle array
 * \param grad_req_type grad req array
 * \param out output executor handle
 * \return 0 when success, -1 when failure happens
 */
MXNET_DLL int MXExecutorBind(SymbolHandle symbol_handle,
                             int dev_mask,
                             int dev_id,
                             mx_uint len,
                             NArrayHandle *in_args,
                             NArrayHandle *arg_grad_store,
                             mx_uint *grad_req_type,
                             ExecutorHandle *out);

//--------------------------------------------
// Part 5: IO Interface
//--------------------------------------------
/*!
<<<<<<< HEAD
 * \brief List all the available iterator entries
=======
 * \brief list all the available iterator entries
>>>>>>> 8021478a
 * \param out_size the size of returned iterators
 * \param out_array the output iteratos entries
 * \return 0 when success, -1 when failure happens
 */
MXNET_DLL int MXListDataIters(mx_uint *out_size,
                              DataIterCreator **out_array);
/*!
<<<<<<< HEAD
 * \brief Init an iterator, init with parameters
=======
 * \brief init an iterator, init with parameters
>>>>>>> 8021478a
 * the array size of passed in arguments
 * \param handle of the iterator creator
 * \param num_param number of parameter
 * \param keys parameter keys
 * \param vals parameter values
 * \param out resulting iterator
 * \return 0 when success, -1 when failure happens
 */
MXNET_DLL int MXDataIterCreateIter(DataIterCreator handle,
                               int num_param,
                               const char **keys,
                               const char **vals,
                               DataIterHandle *out);
/*!
 * \brief Get the detailed information about data iterator.
 * \param creator the DataIterCreator.
 * \param name The returned name of the creator.
 * \param description The returned description of the symbol.
 * \param num_args Number of arguments.
 * \param arg_names Name of the arguments.
 * \param arg_type_infos Type informations about the arguments.
 * \param arg_descriptions Description information about the arguments.
 * \return 0 when success, -1 when failure happens
 */
MXNET_DLL int MXDataIterGetIterInfo(AtomicSymbolCreator creator,
                                          const char **name,
                                          const char **description,
                                          mx_uint *num_args,
                                          const char ***arg_names,
                                          const char ***arg_type_infos,
                                          const char ***arg_descriptions);
/*!
 * \brief Free the handle to the IO module
 * \param handle the handle pointer to the data iterator
 * \return 0 when success, -1 when failure happens
 */
MXNET_DLL int MXDataIterFree(DataIterHandle handle);
/*!
<<<<<<< HEAD
 * \brief Get the name of iterator entry
=======
 * \brief get the name of iterator entry
>>>>>>> 8021478a
 * \param iter iterator entry
 * \param out_name the name of the iterator
 * \return 0 when success, -1 when failure happens
 */
MXNET_DLL int MXDataIterGetName(DataIterCreator iter,
                            const char **out_name);
/*!
<<<<<<< HEAD
 * \brief Init an iterator, init with parameters
=======
 * \brief init an iterator, init with parameters
>>>>>>> 8021478a
 * the array size of passed in arguments
 * \param handle of the iterator creator
 * \param num_param number of parameter
 * \param keys parameter keys
 * \param vals parameter values
 * \param out resulting iterator
 * \return 0 when success, -1 when failure happens
 */
MXNET_DLL int MXDataIterCreateIter(DataIterCreator handle,
                               int num_param,
                               const char **keys,
                               const char **vals,
                               DataIterHandle *out);
/*!
 * \brief Get the detailed information about data iterator.
 * \param creator the DataIterCreator.
 * \param name The returned name of the creator.
 * \param description The returned description of the symbol.
 * \param num_args Number of arguments.
 * \param arg_names Name of the arguments.
 * \param arg_type_infos Type informations about the arguments.
 * \param arg_descriptions Description information about the arguments.
 * \return 0 when success, -1 when failure happens
 */
MXNET_DLL int MXDataIterGetIterInfo(AtomicSymbolCreator creator,
                                          const char **name,
                                          const char **description,
                                          mx_uint *num_args,
                                          const char ***arg_names,
                                          const char ***arg_type_infos,
                                          const char ***arg_descriptions);
/*!
<<<<<<< HEAD
 * \brief Free the handle to the IO module
=======
 * \brief free the handle to the IO module
>>>>>>> 8021478a
 * \param handle the handle pointer to the data iterator
 * \return 0 when success, -1 when failure happens
 */
MXNET_DLL int MXDataIterFree(DataIterHandle handle);
/*!
<<<<<<< HEAD
 * \brief Get the name of iterator entry
 * \param iter iterator entry
 * \param out_name the name of the iterator
 * \return 0 when success, -1 when failure happens
 */
MXNET_DLL int MXDataIterGetName(DataIterCreator iter,
                            const char **out_name);
/*!
 * \brief Init an iterator, init with parameters
 * the array size of passed in arguments
 * \param handle of the iterator creator
 * \param num_param number of parameter
 * \param keys parameter keys
 * \param vals parameter values
 * \param out resulting iterator
 * \return 0 when success, -1 when failure happens
 */
MXNET_DLL int MXDataIterCreateIter(DataIterCreator handle,
                               int num_param,
                               const char **keys,
                               const char **vals,
                               DataIterHandle *out);
/*!
 * \brief Get the detailed information about data iterator.
 * \param creator the DataIterCreator.
 * \param name The returned name of the creator.
 * \param description The returned description of the symbol.
 * \param num_args Number of arguments.
 * \param arg_names Name of the arguments.
 * \param arg_type_infos Type informations about the arguments.
 * \param arg_descriptions Description information about the arguments.
 * \return 0 when success, -1 when failure happens
 */
MXNET_DLL int MXDataIterGetIterInfo(AtomicSymbolCreator creator,
                                          const char **name,
                                          const char **description,
                                          mx_uint *num_args,
                                          const char ***arg_names,
                                          const char ***arg_type_infos,
                                          const char ***arg_descriptions);
/*!
 * \brief Free the handle to the IO module
 * \param handle the handle pointer to the data iterator
 * \return 0 when success, -1 when failure happens
 */
MXNET_DLL int MXDataIterFree(DataIterHandle handle);
/*!
 * \brief Move iterator to next position
=======
 * \brief move iterator to next position
>>>>>>> 8021478a
 * \param handle the handle to iterator
 * \param out return value of next
 * \return 0 when success, -1 when failure happens
 */
MXNET_DLL int MXDataIterNext(DataIterHandle handle,
                       int *out);
/*!
<<<<<<< HEAD
 * \brief Call iterator.Reset
=======
 * \brief call iterator.Reset
>>>>>>> 8021478a
 * \param handle the handle to iterator
 * \return 0 when success, -1 when failure happens
 */
MXNET_DLL int MXDataIterBeforeFirst(DataIterHandle handle);

/*!
 * \brief Get the handle to the NArray of underlying data
 * \param handle the handle pointer to the data iterator
 * \param out handle to underlying data NArray
 * \return 0 when success, -1 when failure happens
 */
MXNET_DLL int MXDataIterGetData(DataIterHandle handle,
                          NArrayHandle *out);
/*!
 * \brief Get the handle to the NArray of underlying label
 * \param handle the handle pointer to the data iterator
 * \param out the handle to underlying label NArray
 * \return 0 when success, -1 when failure happens
 */
MXNET_DLL int MXDataIterGetLabel(DataIterHandle handle,
                           NArrayHandle *out);

#endif  // MXNET_C_API_H_<|MERGE_RESOLUTION|>--- conflicted
+++ resolved
@@ -454,11 +454,7 @@
 // Part 5: IO Interface
 //--------------------------------------------
 /*!
-<<<<<<< HEAD
  * \brief List all the available iterator entries
-=======
- * \brief list all the available iterator entries
->>>>>>> 8021478a
  * \param out_size the size of returned iterators
  * \param out_array the output iteratos entries
  * \return 0 when success, -1 when failure happens
@@ -466,11 +462,7 @@
 MXNET_DLL int MXListDataIters(mx_uint *out_size,
                               DataIterCreator **out_array);
 /*!
-<<<<<<< HEAD
  * \brief Init an iterator, init with parameters
-=======
- * \brief init an iterator, init with parameters
->>>>>>> 8021478a
  * the array size of passed in arguments
  * \param handle of the iterator creator
  * \param num_param number of parameter
@@ -509,11 +501,7 @@
  */
 MXNET_DLL int MXDataIterFree(DataIterHandle handle);
 /*!
-<<<<<<< HEAD
- * \brief Get the name of iterator entry
-=======
  * \brief get the name of iterator entry
->>>>>>> 8021478a
  * \param iter iterator entry
  * \param out_name the name of the iterator
  * \return 0 when success, -1 when failure happens
@@ -521,11 +509,7 @@
 MXNET_DLL int MXDataIterGetName(DataIterCreator iter,
                             const char **out_name);
 /*!
-<<<<<<< HEAD
  * \brief Init an iterator, init with parameters
-=======
- * \brief init an iterator, init with parameters
->>>>>>> 8021478a
  * the array size of passed in arguments
  * \param handle of the iterator creator
  * \param num_param number of parameter
@@ -558,17 +542,12 @@
                                           const char ***arg_type_infos,
                                           const char ***arg_descriptions);
 /*!
-<<<<<<< HEAD
  * \brief Free the handle to the IO module
-=======
- * \brief free the handle to the IO module
->>>>>>> 8021478a
  * \param handle the handle pointer to the data iterator
  * \return 0 when success, -1 when failure happens
  */
 MXNET_DLL int MXDataIterFree(DataIterHandle handle);
 /*!
-<<<<<<< HEAD
  * \brief Get the name of iterator entry
  * \param iter iterator entry
  * \param out_name the name of the iterator
@@ -617,9 +596,6 @@
 MXNET_DLL int MXDataIterFree(DataIterHandle handle);
 /*!
  * \brief Move iterator to next position
-=======
- * \brief move iterator to next position
->>>>>>> 8021478a
  * \param handle the handle to iterator
  * \param out return value of next
  * \return 0 when success, -1 when failure happens
@@ -627,11 +603,7 @@
 MXNET_DLL int MXDataIterNext(DataIterHandle handle,
                        int *out);
 /*!
-<<<<<<< HEAD
  * \brief Call iterator.Reset
-=======
- * \brief call iterator.Reset
->>>>>>> 8021478a
  * \param handle the handle to iterator
  * \return 0 when success, -1 when failure happens
  */
