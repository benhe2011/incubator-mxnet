import os
import sys
import random
import shlex
import time
import re

<<<<<<< HEAD
from utils import to_bool
from feat_readers.common import *
from feat_readers import stats
=======
from utils.utils import to_bool
from .feat_readers.common import *
from .feat_readers import stats
>>>>>>> 64bf2efd

class DataReadStream(object):

    SCHEMA = {
        "type": "object",
        "properties": {
            "gpu_chunk": {"type": ["string", "integer"], "required": False},

            "lst_file": {"type": "string"},
            "separate_lines": {"type": ["string", "integer", "boolean"], "required": False},
            "has_labels": {"type": ["string", "integer", "boolean"], "required": False},

            "file_format": {"type": "string"},
            "train_stat": {"type": "string", "required": False},
            "offset_labels": {"type": ["string", "integer", "boolean"], "required": False},

            #"XXXchunk": {"type": ["string", "integer"], "required": False},
            "max_feats": {"type": ["string", "integer"], "required": False},
            "shuffle": {"type": ["string", "integer", "boolean"], "required": False},

            "seed": {"type": ["string", "integer"], "required": False},
            "_num_splits": {"type": ["string", "integer"], "required": False},
            "_split_id": {"type": ["string", "integer"], "required": False}
        }
    }

    END_OF_DATA = -1
    END_OF_PARTITION = -2
    END_OF_SEQ = (None, None, None)
    def __init__(self, dataset_args, n_ins):

        # stats
        self.mean = None
        self.std = None
        if 'train_stat' in dataset_args.keys():
            train_stat = dataset_args['train_stat']
            featureStats = stats.FeatureStats()
            featureStats.Load(train_stat)
            self.mean = featureStats.GetMean()
            self.std = featureStats.GetInvStd()

        # open lstfile
        file_path = dataset_args["lst_file"]
        if file_path.endswith('.gz'):
            file_read = gzip.open(file_path, 'r')
        else:
            file_read = open(file_path, 'r')

        separate_lines = False
        if "separate_lines" in dataset_args:
            separate_lines = to_bool(dataset_args["separate_lines"])

        self.has_labels = True
        if "has_labels" in dataset_args:
            self.has_labels = to_bool(dataset_args["has_labels"])

        # parse it, file_lst is a list of (featureFile, labelFile) pairs in the input set
        lines = [ln.strip() for ln in file_read]
        lines = [ln for ln in lines if ln != "" ]

        if self.has_labels:
            if separate_lines:
                if len(lines) % 2 != 0:
                    print("List has mis-matched number of feature files and label files")
                    sys.exit(1)
                self.orig_file_lst = []
                for i in xrange(0, len(lines), 2):
                    self.orig_file_lst.append((lines[i], lines[i+1]))
            else:
                self.orig_file_lst = []
                for i in xrange(len(lines)):
                    pair = re.compile("\s+").split(lines[i])
                    if len(pair) != 2:
                        print(lines[i])
                        print("Each line in the train and eval lists must contain feature file and label file separated by space character")
                        sys.exit(1)
                    self.orig_file_lst.append(pair)
        else:
            # no labels
            self.orig_file_lst = []
            for i in xrange(0, len(lines), 1):
                self.orig_file_lst.append((lines[i], None))

        # save arguments

        self.n_ins = n_ins
        self.file_format = dataset_args['file_format']

        self.file_format = "htk"
        if 'file_format' in dataset_args:
            self.file_format = dataset_args['file_format']

        self.offsetLabels = False
        if 'offset_labels' in dataset_args:
            self.offsetLabels = to_bool(dataset_args['offset_labels'])

        self.chunk_size = 32768
        if 'gpu_chunk' in dataset_args:
            self.chunk_size = int(dataset_args['gpu_chunk'])

        self.maxFeats = 0
        if "max_feats" in dataset_args:
            self.maxFeats = int(dataset_args["max_feats"])
        if self.maxFeats == 0:
            self.maxFeats = sys.maxint

        self.shuffle = True
        if 'shuffle' in dataset_args:
            self.shuffle = to_bool(dataset_args['shuffle'])

        self.seed = None
        if "seed" in dataset_args:
            self.seed = int(dataset_args["seed"])

        if int("_split_id" in dataset_args) + int("_num_splits" in dataset_args) == 1:
            raise Exception("_split_id must be used with _num_splits")
        self.num_splits = 0
        if "_num_splits" in dataset_args:
            self.num_splits = int(dataset_Args["_num_splits"])
            self.split_id = dataset_args["_split_id"]

        # internal state
        self.split_parts = False
        self.by_matrix = False
        self.x = numpy.zeros((self.chunk_size, self.n_ins), dtype=numpy.float32)
        if self.has_labels:
            self.y = numpy.zeros((self.chunk_size,), dtype=numpy.int32)
        else:
            self.y = None
        self.numpy_rng = numpy.random.RandomState(self.seed)

        #self.make_shared()
        self.initialize_read()

    def read_by_part(self):
        if self.file_format in ["kaldi"]:
            self.read_by_matrix()
        else:   # htk
            self.split_parts = True

    def read_by_matrix(self):
        self.by_matrix = True


    def get_shared(self):
        return self.shared_x, self.shared_y

    def initialize_read(self):
        self.file_lst = self.orig_file_lst[:]
        if self.shuffle:
            self.numpy_rng.shuffle(self.file_lst)
        self.fileIndex = 0
        self.totalFrames = 0
        self.reader = None
        self.crossed_part = False
        self.done = False
        self.utt_id = None
        self.queued_feats = None
        self.queued_tgts = None

    def _end_of_data(self):
        return self.totalFrames >= self.maxFeats or self.fileIndex >= len(self.file_lst)

    def _queue_get(self, at_most):
        # if we have frames/labels queued, return at_most of those and queue the rest
        if self.queued_feats is None:
            return None

        num_queued = self.queued_feats.shape[0]
        at_most = min(at_most, num_queued)

        if at_most == num_queued:   # no leftover after the split
            feats, tgts = self.queued_feats, self.queued_tgts
            self.queued_feats = None
            self.queued_tgts = None
        else:
            feats, self.queued_feats = numpy.array_split(self.queued_feats, [at_most])
            if self.queued_tgts is not None:
                tgts, self.queued_tgts = numpy.array_split(self.queued_tgts, [at_most])
            else:
                tgts = None

        return feats, tgts

    def _queue_excess(self, at_most, feats, tgts):
        assert(self.queued_feats is None)
        num_supplied = feats.shape[0]

        if num_supplied > at_most:
            feats, self.queued_feats = numpy.array_split(feats, [at_most])
            if tgts is not None:
                tgts, self.queued_tgts = numpy.array_split(tgts, [at_most])

        return feats, tgts

    # Returns frames/labels (if there are any) or None (otherwise) for current partition
    # Always set the pointers to the next partition
    def _load_fn(self, at_most):
        tup = self._queue_get(at_most)
        if tup is not None:
            return tup

        if self.reader is None:
            featureFile, labelFile = self.file_lst[self.fileIndex]
            self.reader = getReader(self.file_format, featureFile, labelFile)

        if self.reader.IsDone():
            self.fileIndex += 1
            self.reader.Cleanup()
            self.reader = None # cleanup
            return None

        tup = self.reader.Read()
        if tup is None:
            self.fileIndex += 1
            self.reader.Cleanup()
            self.reader = None # cleanup
            return None

        feats, tgts = tup

        # normalize here
        if self.mean is not None:
            feats -= self.mean
        if self.std is not None:
            feats *= self.std

        self.utt_id = self.reader.GetUttId()

        if feats.shape[1] != self.n_ins:
            errMs = "Dimension of features read does not match specified dimensions".format(feats.shape[1], self.n_ins)

        if self.has_labels and tgts is not None:
            if feats.shape[0] != tgts.shape[0]:
                errMs = "Number of frames in feature ({}) and label ({}) files does not match".format(self.featureFile, self.labelFile)
                raise FeatureException(errMsg)

            if self.offsetLabels:
                tgts = numpy.add(tgts, - 1)

        feats, tgts = self._queue_excess(at_most, feats, tgts)

        return feats, tgts

    def current_utt_id(self):
        assert(self.by_matrix or self.split_parts)
        return self.utt_id

    def load_next_seq(self):
        if self.done:
            return DataReadStream.END_OF_SEQ
        if self._end_of_data():
            if self.reader is not None:
                self.reader.Cleanup()
            self.reader = None
            self.done = True
            return DataReadStream.END_OF_SEQ

        num_feats = 0
        old_fileIndes = self.fileIndex

        self.utt_id = None

        tup  = self._load_fn(self.chunk_size)
        if tup is None:
            return DataReadStream.END_OF_SEQ
        (loaded_feats, loaded_tgts) = tup
        return loaded_feats, loaded_tgts, self.utt_id


    def load_next_block(self):
        # if anything left...
        # set_value

        if self.crossed_part:
            self.crossed_part = False
            if not self.by_matrix: #    <--- THERE IS A BUG IN THIS
                return DataReadStream.END_OF_PARTITION
        if self.done:
            return DataReadStream.END_OF_DATA
        if self._end_of_data():
            if self.reader is not None:
                self.reader.Cleanup()
            self.reader = None # cleanup
            self.done = True
            return DataReadStream.END_OF_DATA

        # keep loading features until we pass a partition or EOF

        num_feats = 0
        old_fileIndex = self.fileIndex

        self.utt_id = None

        while num_feats < self.chunk_size:
            if self.split_parts:
                if old_fileIndex != self.fileIndex:
                    self.crossed_part = True
                    break

            if self._end_of_data():
                break

            tup = self._load_fn(self.chunk_size - num_feats)
            if tup is None:
                continue

            (loaded_feat, loaded_label) = tup

            if self.has_labels and loaded_label is None:
                print >> sys.stderr, "Missing labels for: ", self.utt_id
                continue

            numFrames = loaded_feat.shape[0]

            # limit loaded_feat, loaded_label, and numFrames to maximum allowed
            allowed = self.maxFeats - self.totalFrames
            if numFrames > allowed:
                loaded_feat = loaded_feat[0:allowed]
                if self.has_labels:
                    loaded_label = loaded_label[0:allowed]
                numFrames = allowed
                assert(numFrames == loaded_feat.shape[0])

            self.totalFrames += numFrames
            new_num_feats = num_feats + numFrames

            # if the x and y buffers are too small, make bigger ones
            # not possible any more; buffers are always fixed
            """
            if new_num_feats > self.x.shape[0]:
                newx = numpy.zeros((new_num_feats, self.n_ins), dtype=numpy.float32)
                newx[0:num_feats] = self.x[0:num_feats]
                self.x = newx

                if self.has_labels:
                    newy = numpy.zeros((new_num_feats,), dtype=numpy.int32)
                    newy[0:num_feats] = self.y[0:num_feats]
                    self.y = newy
            """

            # place into [num_feats:num_feats+num_loaded]
            self.x[num_feats:new_num_feats] = loaded_feat
            if self.has_labels:
                self.y[num_feats:new_num_feats] = loaded_label

            num_feats = new_num_feats

            if self.by_matrix:
                break

        # if we loaded features, shuffle and copy to shared
        if num_feats != 0:

            if self.shuffle:
                x = self.x[0:num_feats]
                state = self.numpy_rng.get_state()
                self.numpy_rng.shuffle(x)
                self.x[0:num_feats] = x

                if self.has_labels:
                    y = self.y[0:num_feats]
                    self.numpy_rng.set_state(state)
                    self.numpy_rng.shuffle(y)
                    self.y[0:num_feats] = y

            assert(self.x.shape == (self.chunk_size, self.n_ins))
            self.shared_x.set_value(self.x, borrow = True)
            if self.has_labels:
                self.shared_y.set_value(self.y, borrow = True)

            #import hashlib
            #print self.totalFrames, self.x.sum(), hashlib.sha1(self.x.view(numpy.float32)).hexdigest()

            if self.by_matrix:
                self.crossed_part = True

        return num_feats

    def get_state(self):
        return self.numpy_rng.get_state()

    def set_state(self, state):
        self.numpy_rng.set_state(state)<|MERGE_RESOLUTION|>--- conflicted
+++ resolved
@@ -5,15 +5,9 @@
 import time
 import re
 
-<<<<<<< HEAD
 from utils import to_bool
-from feat_readers.common import *
-from feat_readers import stats
-=======
-from utils.utils import to_bool
 from .feat_readers.common import *
 from .feat_readers import stats
->>>>>>> 64bf2efd
 
 class DataReadStream(object):
 
