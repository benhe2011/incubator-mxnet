# Compiled Object files
*.slo
*.lo
*.o
*.obj

# Precompiled Headers
*.gch
*.pch

# Compiled Dynamic libraries
*.so
*.dylib
*.dll

# Fortran module files
*.mod

# Compiled Static libraries
*.lai
*.la
*.a
*.lib

# Executables
*.exe
*.out
*.app
*~

# doc
doc/html
doc/latex
doc/doc

#dmlc
config.mk

*.pyc
.Rhistory
*log
Debug
*suo
tracker

# vim
*.swp
*.swo
*.swn
.vimrc
.ycm_extra_conf.py
.ycm_extra_conf.pyc

# Emacs
.#*
.clang_complete
.dir-locals.el
__pycache__
*.pkl
*.params
*.json
*.d
build
data
recommonmark
bin
deps

# R
*.Rcheck
*.rds
*.Rproj
.Rproj.user
R-package/inst/*
*.tar.gz

# data
*.rec
*.lst
*.zip
*ubyte
*.bin

# ipython notebook
example/notebooks/.ipynb_checkpoints/*
*_pb2.py


# Scala package
# Jetbrain
scala-package/.idea

# ctags
scala-package/tags

scala-package/*.class
scala-package/*.log

# sbt specific
scala-package/.cache
scala-package/.lib/
scala-package/dist/*
scala-package/target/
scala-package/lib_managed/
scala-package/src_managed/
scala-package/project/boot/
scala-package/project/plugins/project/

#scala target folders
scala-package/*/target/
scala-package/*/*/target/

# IDE specific
*.scala_dependencies
*.worksheet
*.idea
*.iml
#eclipse
.classpath
.project
.settings

<<<<<<< HEAD
# IDE specific
.scala_dependencies
.worksheet
.idea
*.iml
=======
>>>>>>> a6c9ead1
<|MERGE_RESOLUTION|>--- conflicted
+++ resolved
@@ -118,13 +118,4 @@
 #eclipse
 .classpath
 .project
-.settings
-
-<<<<<<< HEAD
-# IDE specific
-.scala_dependencies
-.worksheet
-.idea
-*.iml
-=======
->>>>>>> a6c9ead1
+.settings